use crate::{Error, Protection, Region, Result, util};
use libc::{c_uint, c_void, area_info, area_id, area_for, thread_info,
  B_WRITE_AREA, B_READ_AREA, B_EXECUTE_AREA, B_BAD_VALUE, B_OK, B_PAGE_SIZE,
  get_area_info, get_next_area_info, get_thread_info, find_thread, team_id,
  set_area_protection, create_area, delete_area,
  B_ANY_ADDRESS, B_EXACT_ADDRESS, B_NO_LOCK, B_NO_MEMORY, B_ERROR, B_BAD_ADDRESS };
use std::io;

<<<<<<< HEAD
// alloc.rs is incompatible with Haiku because of Protection::NONE and must be
//   replaced with something capable of dealing with an AREA_ID return type so
//   it can query the area_info structure and find what it needs.
pub struct Allocation(RwLock<area_info>);

struct KeyType(Mutex<* const ()>);

// no error channel available so it panics at every Poison error encountered
impl PartialEq for KeyType {
  fn eq(&self, other: &Self) -> bool {
    match self.0.lock() {
      Ok(me) => {
      	match other.0.lock() {
      	  Ok(you) => {
      	    return me.deref() == you.deref();
      	  },
      	  Err(_) => panic!("poisoned pointer encountered")
      	}
      },
      Err(_) => panic!("poisoned pointer encountered")
    }
  }
}

impl Eq for KeyType {}

impl Hash for KeyType {
  fn hash<H: Hasher>(&self, state: &mut H) {
    match self.0.lock() {
      Ok(r) => r.deref().hash(state),
      Err(_e) => panic!()
    }
  }
}

static ALLPAGES: &HashMap<KeyType, &Allocation> = &HashMap::new();

impl Protection {
  fn from_native(protection: c_uint) -> Self {
    const MAPPINGS: &[(c_uint, Protection)] = &[
      (B_READ_AREA, Protection::READ),
      (B_WRITE_AREA, Protection::WRITE),
      (B_EXECUTE_AREA, Protection::EXECUTE),
    ];

    MAPPINGS
      .iter()
      .filter(|(flag, _)| protection & *flag == *flag)
      .fold(Protection::NONE, |acc, (_, prot)| acc | *prot)
  }
  
  fn to_native(self) -> c_uint {
    const MAPPINGS: &[(Protection, c_uint)] = &[
      (Protection::READ, B_READ_AREA),
      (Protection::WRITE, B_WRITE_AREA),
      (Protection::EXECUTE, B_EXECUTE_AREA),
    ];

    MAPPINGS
      .iter()
      .filter(|(flag, _)| self & *flag == *flag)
      .fold(0 as u32, |acc, (_, prot)| acc | *prot)
  }
}

pub unsafe fn protect(base: *const (), _size: usize, protection: Protection) -> Result<()> {
  let addy = KeyType(Mutex::new(base));
  match ALLPAGES.get(&addy) {
    Some (info) => {
      match info.0.into_inner() {
        Ok(inner) => match set_area_protection(inner.area, protection.to_native()) {
          B_BAD_VALUE => Err(Error::InvalidParameter("bad value")),
          _ => Ok(())
        },
        _ => Err(Error::UnmappedRegion)
      }
    },
    None => Err(Error::UnmappedRegion)
  }
}

#[inline(always)]
=======
>>>>>>> eec7ee4f
pub fn page_size() -> usize {
  return B_PAGE_SIZE;
}

pub unsafe fn alloc(base: *const (), size: usize, protection: Protection) -> Result<*const ()> {
  // align base (tup.0) and size (tup.1)
  let tup = match util::round_to_page_boundaries(base, size) {
    Err(e) => return Err(e),
    Ok(t) => t,
  };

  // allocate at fixed address if requested
  let id = if base.is_null() {
    let mut addr = tup.0 as *mut () as *mut c_void;
    create_area(b"region" as *const u8 as *const i8, std::ptr::addr_of_mut!(addr),
      B_ANY_ADDRESS, tup.1, B_NO_LOCK, protection.to_native())
  } else {
     let mut addr = tup.0 as *mut () as *mut c_void;
     create_area(b"region" as *const u8 as *const i8, std::ptr::addr_of_mut!(addr), 
       B_EXACT_ADDRESS, tup.1, B_NO_LOCK, protection.to_native())
  };

  // process errors
  match id {
    B_BAD_ADDRESS => Err(Error::InvalidParameter("bad address")),
    B_BAD_VALUE => Err(Error::InvalidParameter("bad value")),
    B_NO_MEMORY => Err(Error::SystemCall(io::Error::new(io::ErrorKind::OutOfMemory, "allocation failed"))),
    B_ERROR => Err(Error::SystemCall(io::Error::new(io::ErrorKind::Other, "General Error"))),
    // return address
    _ => {
      let info: *mut area_info = libc::malloc(std::mem::size_of::<area_info>()) as *mut area_info;
      match get_area_info(id, info) {
        B_BAD_VALUE => {
          libc::free(info as *mut c_void);
          Err(Error::InvalidParameter("B_BAD_VALUE"))
        },
        B_OK => {
          let ret = (*info).address;
          libc::free(info as *mut c_void);
          return Ok(ret as *mut () as *const () );
        },
        _ => {
          libc::free(info as *mut c_void);
          Err(Error::SystemCall(io::Error::new(io::ErrorKind::Other, "Unknown Error")))
        }
      }
    }
  }
}

pub unsafe fn free(base: *const (), _size: usize) -> Result<()> {
  let id = area_for(base as *mut () as *mut c_void);
  match id {
    B_ERROR => Err(Error::SystemCall(io::Error::new(io::ErrorKind::Other, "Cannot Find Address"))),
    _ => {
      match delete_area(id) {
        B_ERROR => Err(Error::SystemCall(io::Error::new(io::ErrorKind::Other, "Cannot Deallocate"))),
        _ => Ok(())
      }
    }
  }
}

pub unsafe fn protect(base: *const (), _size: usize, protection: Protection) -> Result<()> {
  let id = area_for(base as *mut () as *mut c_void);
  match id {
    B_ERROR => Err(Error::SystemCall(io::Error::new(io::ErrorKind::Other, "Address Unfound"))),
    _ => {
      match set_area_protection(id, protection.to_native()) {
        B_BAD_VALUE => Err(Error::InvalidParameter("B_BAD_VALUE")),
        _ => Ok(())
      }
    }
  }
}

pub fn lock(base: *const (), size: usize) -> Result<()> {
  match unsafe { libc::mlock(base.cast(), size) } {
    0 => Ok(()),
    _ => Err(Error::SystemCall(io::Error::last_os_error())),
  }
}

pub fn unlock(base: *const (), size: usize) -> Result<()> {
  match unsafe { libc::munlock(base.cast(), size) } {
    0 => Ok(()),
    _ => Err(Error::SystemCall(io::Error::last_os_error())),
  }
}

pub struct QueryIter {
  info: *mut area_info,
  cookie: *mut isize,
  id: team_id,
  upper_bound: usize
}

impl QueryIter {
  pub fn new(origin: *const (), size: usize) -> Result<QueryIter> {
    let start: *mut c_void = origin as *mut () as *mut c_void;
    let end = (origin as usize).saturating_add(size);
    let area_id: area_id = unsafe{ area_for(start) };
    if area_id == B_ERROR {
      return Err(Error::UnmappedRegion);
    }
    let id_thread = unsafe { find_thread(std::ptr::null_mut()) };
    let info_thread = unsafe { libc::malloc(std::mem::size_of::<thread_info>()) as *mut thread_info };
    match unsafe { get_thread_info(id_thread, info_thread) } {
      B_OK => {},
      _ => {
      	unsafe { libc::free(info_thread as *mut c_void) };
      	return Err(Error::SystemCall(io::Error::new(io::ErrorKind::Other, "thread_info failed")));
      }
    }
    let info: *mut area_info = unsafe{ libc::malloc(std::mem::size_of::<area_info>()) as *mut area_info };
    let cval = std::ptr::null_mut();
    match unsafe{ get_area_info(area_id, info) } {
      B_OK => {
      	let id_team = unsafe { (*info_thread).team };
      	unsafe { libc::free(info_thread as *mut c_void) };      	
      	Ok(QueryIter {
          info,
          cookie: cval,
          id: id_team,
          upper_bound: end as usize
        }) 
      },
      _ => {
      	unsafe { libc::free(info_thread as *mut c_void) };
        unsafe { libc::free(info as *mut c_void) };
        Err(Error::SystemCall(io::Error::new(io::ErrorKind::Other, "area_info failed")))
      }
    }
  }

  pub fn upper_bound(&self) -> usize {
    self.upper_bound
  }
}

impl Iterator for QueryIter {
  type Item = Result<Region>;

  fn next(&mut self) -> Option<Self::Item> {
    let status = unsafe { get_next_area_info(0, self.cookie, self.info) };
    if status != B_OK {
      return None;
    }

    Some(Ok(Region {
      base: unsafe { (*self.info).address as *const _ },
      protection: Protection::from_native(unsafe { (*self.info).protection } ),
      shared: unsafe { (*self.info).team == self.id },
      size: unsafe { (*self.info).size },
      ..Default::default()
    }))
  }
}

impl Drop for QueryIter {
  fn drop(&mut self) {
  	unsafe { libc::free(self.info as *mut c_void) };
  }
}

impl Protection {
  fn from_native(protection: c_uint) -> Self {
    const MAPPINGS: &[(c_uint, Protection)] = &[
      (B_READ_AREA, Protection::READ),
      (B_WRITE_AREA, Protection::WRITE),
      (B_EXECUTE_AREA, Protection::EXECUTE),
    ];

    MAPPINGS
      .iter()
      .filter(|(flag, _)| protection & *flag == *flag)
      .fold(Protection::NONE, |acc, (_, prot)| acc | *prot)
  }
  
  fn to_native(self) -> c_uint {
    const MAPPINGS: &[(Protection, c_uint)] = &[
      (Protection::READ, B_READ_AREA),
      (Protection::WRITE, B_WRITE_AREA),
      (Protection::EXECUTE, B_EXECUTE_AREA),
    ];

    MAPPINGS
      .iter()
      .filter(|(flag, _)| self & *flag == *flag)
      .fold(0 as u32, |acc, (_, prot)| acc | *prot)
  }
}

#[cfg(test)]
mod tests {
  use super::*;

  #[test]
  fn protection_flags_are_mapped_from_native() {
    let rw = B_READ_AREA | B_WRITE_AREA;
    let rwx = rw | B_EXECUTE_AREA;

    assert_eq!(Protection::from_native(0), Protection::NONE);
    assert_eq!(Protection::from_native(B_READ_AREA), Protection::READ);
    assert_eq!(Protection::from_native(rw), Protection::READ_WRITE);
    assert_eq!(Protection::from_native(rwx), Protection::READ_WRITE_EXECUTE);
  }
}<|MERGE_RESOLUTION|>--- conflicted
+++ resolved
@@ -6,7 +6,6 @@
   B_ANY_ADDRESS, B_EXACT_ADDRESS, B_NO_LOCK, B_NO_MEMORY, B_ERROR, B_BAD_ADDRESS };
 use std::io;
 
-<<<<<<< HEAD
 // alloc.rs is incompatible with Haiku because of Protection::NONE and must be
 //   replaced with something capable of dealing with an AREA_ID return type so
 //   it can query the area_info structure and find what it needs.
@@ -89,8 +88,6 @@
 }
 
 #[inline(always)]
-=======
->>>>>>> eec7ee4f
 pub fn page_size() -> usize {
   return B_PAGE_SIZE;
 }
